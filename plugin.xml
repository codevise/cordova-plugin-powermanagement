--- conflicted
+++ resolved
@@ -40,7 +40,7 @@
                 <param name="ios-package" value="PowerManagement" />
             </feature>
         </config-file>
-
+    
         <header-file src="src/ios/PowerManagement.h" />
         <source-file src="src/ios/PowerManagement.m" />
     </platform>
@@ -49,11 +49,7 @@
     <platform name="android">
         <config-file target="res/xml/config.xml" parent="/*">
             <feature name="PowerManagement" >
-<<<<<<< HEAD
                 <param name="android-package" value="org.apache.cordova.powermanagement.PowerManagement" />
-=======
-                <param name="android-package" value="org.apache.cordova.powermanagement.PowerManagement"/>
->>>>>>> 021369bc
             </feature>
         </config-file>
 
